--- conflicted
+++ resolved
@@ -104,24 +104,32 @@
 	initialScanCompleted chan (struct{}) // exposed for testing
 }
 
-func newRWFolder(model *Model, config config.FolderConfiguration, ver versioner.Versioner) service {
+func newRWFolder(model *Model, cfg config.FolderConfiguration, ver versioner.Versioner) service {
 	f := &rwFolder{
 		folder: folder{
-			stateTracker: newStateTracker(config.ID),
-			scan:         newFolderScanner(config),
-			stop:         make(chan struct{}),
-			model:        model,
+			stateTracker: stateTracker{
+				folderID: cfg.ID,
+				mut:      sync.NewMutex(),
+			},
+			scan: folderscan{
+				interval: time.Duration(cfg.RescanIntervalS) * time.Second,
+				timer:    time.NewTimer(time.Millisecond), // The first scan should be done immediately.
+				now:      make(chan rescanRequest),
+				delay:    make(chan time.Duration),
+			},
+			stop:  make(chan struct{}),
+			model: model,
 		},
 
-		virtualMtimeRepo: db.NewVirtualMtimeRepo(model.db, config.ID),
-		dir:              config.Path(),
-		ignorePerms:      config.IgnorePerms,
-		copiers:          config.Copiers,
-		pullers:          config.Pullers,
-		order:            config.Order,
-		maxConflicts:     config.MaxConflicts,
-		allowSparse:      !config.DisableSparseFiles,
-		checkFreeSpace:   config.MinDiskFreePct != 0,
+		virtualMtimeRepo: db.NewVirtualMtimeRepo(model.db, cfg.ID),
+		dir:              cfg.Path(),
+		ignorePerms:      cfg.IgnorePerms,
+		copiers:          cfg.Copiers,
+		pullers:          cfg.Pullers,
+		order:            cfg.Order,
+		maxConflicts:     cfg.MaxConflicts,
+		allowSparse:      !cfg.DisableSparseFiles,
+		checkFreeSpace:   cfg.MinDiskFreePct != 0,
 		versioner:        ver,
 
 		queue:       newJobQueue(),
@@ -133,7 +141,7 @@
 		initialScanCompleted: make(chan struct{}),
 	}
 
-	f.configureCopiersAndPullers(config)
+	f.configureCopiersAndPullers(cfg)
 
 	return f
 }
@@ -179,8 +187,8 @@
 		f.setState(FolderIdle)
 	}()
 
-	var previousVersion int64
-	var previousIgnoreHash string
+	var prevVer int64
+	var prevIgnoreHash string
 
 	for {
 		select {
@@ -188,79 +196,108 @@
 			return
 
 		case <-f.remoteIndex:
-			previousVersion = 0
+			prevVer = 0
 			f.pullTimer.Reset(0)
 			l.Debugln(f, "remote index updated, rescheduling pull")
 
 		case <-f.pullTimer.C:
-<<<<<<< HEAD
-			if initialScanCompleted {
-				previousVersion, previousIgnoreHash = f.updatePreviousVersionAndPreviousIgnoreHashOnExpiredPullTimer(previousVersion, previousIgnoreHash)
-			} else {
-=======
 			select {
 			case <-f.initialScanCompleted:
 			default:
 				// We don't start pulling files until a scan has been completed.
->>>>>>> 1a703efa
 				l.Debugln(f, "skip (initial)")
 				f.pullTimer.Reset(f.sleep)
-			}
-
-		// The reason for running the scanner from within the puller is that
-		// this is the easiest way to make sure we are not doing both at the
-		// same time.
-		case <-f.scan.Timer().C:
-			err := f.scanSubdirsOnExpiredScanTimer(initialScanCompleted)
-			if err == nil {
-				initialScanCompleted = true
-			}
-
-		case request := <-f.scan.now:
-			request.err <- f.scanSubdirsIfHealthy(request.subdirs)
-
-		case next := <-f.scan.delay:
-			f.scan.Timer().Reset(next)
-		}
-	}
-}
-func (f *rwFolder) updatePreviousVersionAndPreviousIgnoreHashOnExpiredPullTimer(previousVersion int64, previousIgnoreHash string) (int64, string) {
-	currentIgnores := f.model.GetIgnoreMatcher(f.folderID)
-
-	if newHash := currentIgnores.Hash(); newHash != previousIgnoreHash {
-		// The ignore patterns have changed. We need to re-evaluate if
-		// there are files we need now that were ignored before.
-		l.Debugln(f, "ignore patterns have changed, resetting prevVer")
-		previousVersion = 0
-		previousIgnoreHash = newHash
-	}
-
-	// RemoteLocalVersion() is a fast call, doesn't touch the database.
-	currentVersion, ok := f.model.RemoteLocalVersion(f.folderID)
-	if !ok || currentVersion == previousVersion {
-		l.Debugln(f, "skip (curVer == prevVer)", previousVersion, ok)
-		f.pullTimer.Reset(f.sleep)
-		return previousVersion, previousIgnoreHash
-	}
-
-	if err := f.model.CheckFolderHealth(f.folderID); err != nil {
-		l.Infoln("Skipping folder", f.folderID, "pull due to folder error:", err)
-		f.pullTimer.Reset(f.sleep)
-		return previousVersion, previousIgnoreHash
-	}
-
-	l.Debugln(f, "pulling", previousVersion, currentVersion)
-
-<<<<<<< HEAD
-	f.setState(FolderSyncing)
-	f.clearErrors()
-=======
+				continue
+			}
+
+			f.model.fmut.RLock()
+			curIgnores := f.model.folderIgnores[f.folderID]
+			f.model.fmut.RUnlock()
+
+			if newHash := curIgnores.Hash(); newHash != prevIgnoreHash {
+				// The ignore patterns have changed. We need to re-evaluate if
+				// there are files we need now that were ignored before.
+				l.Debugln(f, "ignore patterns have changed, resetting prevVer")
+				prevVer = 0
+				prevIgnoreHash = newHash
+			}
+
+			// RemoteLocalVersion() is a fast call, doesn't touch the database.
+			curVer, ok := f.model.RemoteLocalVersion(f.folderID)
+			if !ok || curVer == prevVer {
+				l.Debugln(f, "skip (curVer == prevVer)", prevVer, ok)
+				f.pullTimer.Reset(f.sleep)
+				continue
+			}
+
+			if err := f.model.CheckFolderHealth(f.folderID); err != nil {
+				l.Infoln("Skipping folder", f.folderID, "pull due to folder error:", err)
+				f.pullTimer.Reset(f.sleep)
+				continue
+			}
+
+			l.Debugln(f, "pulling", prevVer, curVer)
+
+			f.setState(FolderSyncing)
+			f.clearErrors()
+			tries := 0
+
+			for {
+				tries++
+
+				changed := f.pullerIteration(curIgnores)
+				l.Debugln(f, "changed", changed)
+
+				if changed == 0 {
+					// No files were changed by the puller, so we are in
+					// sync. Remember the local version number and
+					// schedule a resync a little bit into the future.
+
+					if lv, ok := f.model.RemoteLocalVersion(f.folderID); ok && lv < curVer {
+						// There's a corner case where the device we needed
+						// files from disconnected during the puller
+						// iteration. The files will have been removed from
+						// the index, so we've concluded that we don't need
+						// them, but at the same time we have the local
+						// version that includes those files in curVer. So we
+						// catch the case that localVersion might have
+						// decreased here.
+						l.Debugln(f, "adjusting curVer", lv)
+						curVer = lv
+					}
+					prevVer = curVer
+					l.Debugln(f, "next pull in", f.sleep)
+					f.pullTimer.Reset(f.sleep)
+					break
+				}
+
+				if tries > 10 {
+					// We've tried a bunch of times to get in sync, but
+					// we're not making it. Probably there are write
+					// errors preventing us. Flag this with a warning and
+					// wait a bit longer before retrying.
+					l.Infof("Folder %q isn't making progress. Pausing puller for %v.", f.folderID, f.pause)
+					l.Debugln(f, "next pull in", f.pause)
+
+					if folderErrors := f.currentErrors(); len(folderErrors) > 0 {
+						events.Default.Log(events.FolderErrors, map[string]interface{}{
+							"folder": f.folderID,
+							"errors": folderErrors,
+						})
+					}
+
+					f.pullTimer.Reset(f.pause)
+					break
+				}
+			}
+			f.setState(FolderIdle)
+
 		// The reason for running the scanner from within the puller is that
 		// this is the easiest way to make sure we are not doing both at the
 		// same time.
 		case <-f.scan.timer.C:
 			err := f.scanSubdirsIfHealthy(nil)
-			f.scan.reschedule()
+			f.scan.Reschedule()
 			if err != nil {
 				continue
 			}
@@ -270,71 +307,14 @@
 				l.Infoln("Completed initial scan (rw) of folder", f.folderID)
 				close(f.initialScanCompleted)
 			}
->>>>>>> 1a703efa
-
-	for tries := 1; ; tries++ {
-		changed := f.pullerIteration(currentIgnores)
-		l.Debugln(f, "changed", changed)
-
-		if changed == 0 {
-			// No files were changed by the puller, so we are in sync.
-			previousVersion = f.rememberLocalVersionsAndRescheduleNextSync(currentVersion)
-			break
-		} else if tries > 10 {
-			f.flagErrorAfterFailedTriesToSync()
-			break
-		}
-	}
-	f.setState(FolderIdle)
-	return previousVersion, previousIgnoreHash
-}
-
-func (f *rwFolder) scanSubdirsOnExpiredScanTimer(initialScanCompleted bool) error {
-	f.scan.Reschedule()
-	err := f.scanSubdirsIfHealthy(nil)
-	if err != nil {
-		return err
-	}
-	if !initialScanCompleted {
-		l.Infoln("Completed initial scan (rw) of folder", f.folderID)
-	}
-	return nil
-}
-
-// We've tried a bunch of times to get in sync, but we're not making it.
-// Probably there are write errors preventing us. Flag this with a warning and
-// wait a bit longer before retrying.
-func (f *rwFolder) flagErrorAfterFailedTriesToSync() {
-	l.Infof("Folder %q isn't making progress. Pausing puller for %v.", f.folderID, f.pause)
-	l.Debugln(f, "next pull in", f.pause)
-
-	if folderErrors := f.currentErrors(); len(folderErrors) > 0 {
-		events.Default.Log(events.FolderErrors, map[string]interface{}{
-			"folder": f.folderID,
-			"errors": folderErrors,
-		})
-	}
-
-	f.pullTimer.Reset(f.pause)
-}
-
-// Remember the local version number and schedule a resync a little bit into the future.
-func (f *rwFolder) rememberLocalVersionsAndRescheduleNextSync(curVer int64) int64 {
-	if lv, ok := f.model.RemoteLocalVersion(f.folderID); ok && lv < curVer {
-		// There's a corner case where the device we needed
-		// files from disconnected during the puller
-		// iteration. The files will have been removed from
-		// the index, so we've concluded that we don't need
-		// them, but at the same time we have the local
-		// version that includes those files in curVer. So we
-		// catch the case that localVersion might have
-		// decreased here.
-		l.Debugln(f, "adjusting curVer", lv)
-		curVer = lv
-	}
-	l.Debugln(f, "next pull in", f.sleep)
-	f.pullTimer.Reset(f.sleep)
-	return curVer
+
+		case req := <-f.scan.now:
+			req.err <- f.scanSubdirsIfHealthy(req.subdirs)
+
+		case next := <-f.scan.delay:
+			f.scan.timer.Reset(next)
+		}
+	}
 }
 
 func (f *rwFolder) IndexUpdated() {
@@ -401,7 +381,9 @@
 		doneWg.Done()
 	}()
 
-	folderFiles := f.model.GetFolderFiles(f.folderID)
+	f.model.fmut.RLock()
+	folderFiles := f.model.folderFiles[f.folderID]
+	f.model.fmut.RUnlock()
 
 	// !!!
 	// WithNeed takes a database snapshot (by necessity). By the time we've
